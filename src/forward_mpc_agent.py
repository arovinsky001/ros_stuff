import argparse
from cmath import nan
import pickle as pkl
from pdb import set_trace

import numpy as np
from matplotlib import pyplot as plt
from sklearn.preprocessing import StandardScaler
from sklearn.model_selection import train_test_split

import torch
from torch import nn
from torch.nn import functional as F
from torch import tensor
from torchcontrib.optim import SWA
from tqdm import trange, tqdm
from time import time

from sim.scripts.generate_data import *

pi = torch.pi
device = torch.device("cpu")

def dcn(*args):
    ret = []
    for arg in args:
        ret.append(arg.detach().cpu().numpy())
    return ret if len(ret) > 1 else ret[0]

def to_device(*args):
    ret = []
    for arg in args:
        ret.append(arg.to(device))
    return ret if len(ret) > 1 else ret[0]

def to_tensor(*args, requires_grad=True):
    ret = []
    for arg in args:
        if type(arg) == np.ndarray:
            ret.append(tensor(arg.astype('float32'), requires_grad=requires_grad))
        else:
            ret.append(arg)
    return ret if len(ret) > 1 else ret[0]

class DynamicsNetwork(nn.Module):
<<<<<<< HEAD
    def __init__(self, state_dim, action_dim, hidden_dim=512, lr=1e-3, std=0.05, dropout=0.5, delta=False):
=======
    def __init__(self, state_dim, action_dim, hidden_dim=256, lr=1e-3, dropout=0.5, entropy_weight=0.02, dist=True, delta=True):
>>>>>>> 4f039912
        super(DynamicsNetwork, self).__init__()
        input_dim = state_dim + action_dim
        self.model = nn.Sequential(
            nn.Linear(input_dim, hidden_dim),
            nn.BatchNorm1d(hidden_dim, momentum=0.1),
            nn.GELU(),
            nn.Dropout(p=dropout),
            # nn.Linear(hidden_dim, hidden_dim),
            nn.utils.spectral_norm(nn.Linear(hidden_dim, hidden_dim)),
            # nn.BatchNorm1d(hidden_dim, momentum=0.1),
            nn.GELU(),

<<<<<<< HEAD
        self.optimizer = torch.optim.Adam(self.model.parameters(), lr=lr)
=======
            # nn.Dropout(p=dropout),
            # nn.Linear(hidden_dim, hidden_dim),
            # nn.utils.spectral_norm(nn.Linear(hidden_dim, hidden_dim)),
            # nn.GELU(),

            nn.Linear(hidden_dim, state_dim * 2 if dist else state_dim),
            # nn.Linear(hidden_dim, state_dim),
        )
        # self.model.apply(init_weights)

        self.state_dim = state_dim
        self.optimizer = torch.optim.Adam(self.model.parameters(), lr=lr, amsgrad=True)
>>>>>>> 4f039912
        self.loss_fn = nn.MSELoss(reduction='none')
        self.delta = delta
        self.dist = dist
        self.entropy_weight = entropy_weight
        self.input_scaler = None
        self.output_scaler = None
        self._init_weights()

    def _init_weights(self):
        if isinstance(self.model, nn.Linear):
            torch.nn.init.xavier_uniform_(m.weight)
            self.model.bias.data.fill_(0.01)

    def forward(self, state, action):
        state, action = to_tensor(state, action)
        if len(state.shape) == 1:
            state = state[None, :]
        if len(action.shape) == 1:
            action = action[None, :]

        state_action = torch.cat([state, action], dim=-1).float()
        if self.dist:
            mean_std = self.model(state_action)
            mean = mean_std[:, :self.state_dim]
            std = mean_std[:, self.state_dim:]
            std = torch.clamp(std, min=1e-6)
            return torch.distributions.normal.Normal(mean, std)
        else:
            pred = self.model(state_action)
            return pred
        

    def update(self, state, action, next_state, retain_graph=False):
        self.train()
        state, action, next_state = to_tensor(state, action, next_state)
        
        if self.dist:
            dist = self(state, action)
            prediction = dist.rsample()
            if self.delta:
                losses = self.loss_fn(state + prediction, next_state)
            else:
                losses = self.loss_fn(prediction, next_state)
            losses -= dist.entropy() * self.entropy_weight
        else:
            if self.delta:
                state_delta = self(state, action)
                losses = self.loss_fn(state + state_delta, next_state)
            else:
                pred_next_state = self(state, action)
                losses = self.loss_fn(pred_next_state, next_state)
        loss = losses.mean()

        self.optimizer.zero_grad()
        loss.backward(retain_graph=retain_graph)
        self.optimizer.step()
        return dcn(losses)

    def set_scalers(self, states, actions, next_states):
        with torch.no_grad():
            self.input_scaler = StandardScaler().fit(np.append(states, actions, axis=-1))
            self.output_scaler = StandardScaler().fit(next_states)
    
    def get_scaled(self, *args):
        np_type = True
        arglist = list(args)
        for i, arg in enumerate(arglist):
            if not isinstance(arg, np.ndarray):
                np_type = False
                arglist[i] = dcn(arg)
        if len(arglist) == 2:
            states, actions = arglist
            if len(states.shape) == 1:
                states = states[None, :]
            if len(actions.shape) == 1:
                actions = actions[None, :]
            try:
                states_actions = np.append(states, actions, axis=-1)
            except:
                set_trace()
            states_actions_scaled = self.input_scaler.transform(states_actions)
            states_scaled = states_actions_scaled[:, :states.shape[-1]]
            actions_scaled = states_actions_scaled[:, states.shape[-1]:]
            if not np_type:
                states_scaled, actions_scaled = to_tensor(states_scaled, actions_scaled)
            return states_scaled, actions_scaled
        else:
            next_states = arglist[0]
            next_states_scaled = self.output_scaler.transform(next_states)
            if not np_type:
                next_states_scaled = to_tensor(next_states_scaled)
            return next_states_scaled


class MPCAgent:
    def __init__(self, state_dim, action_dim, seed=1, hidden_dim=512, lr=7e-4, dropout=0.5, entropy_weight=0.02, dist=True, delta=True, scale=True):
        self.model = DynamicsNetwork(state_dim, action_dim, hidden_dim=hidden_dim, lr=lr, dropout=dropout, entropy_weight=entropy_weight, dist=dist, delta=delta)
        self.model.to(device)
        self.seed = seed
        self.action_dim = action_dim
        self.mse_loss = nn.MSELoss(reduction='none')
        self.neighbors = []
        self.state = None
        self.delta = delta
        self.scale = scale
        self.time = 0

    def mpc_action(self, state, init, goal, prev_actions, state_range, action_range, swarm=False, n_steps=10, n_samples=1000,
                   swarm_weight=0.0, perp_weight=0.4, heading_weight=0.17, forward_weight=0.0, dist_weight=1.0, norm_weight=0.1):
<<<<<<< HEAD
        state, init, goal, prev_actions, state_range, action_range = to_tensor(state, init, goal, prev_actions, state_range, action_range)
        self.state = state      # for multi-robot (swarming)
        all_actions = torch.empty(n_steps, n_samples, 2).uniform_(-0.99, 0.99)
        all_actions = torch.cat((all_actions, torch.empty(n_steps, n_samples, 1).uniform_(0.1, 0.4)), dim=-1)
=======
        state, init, goal, prev_actions, state_range = to_tensor(state, init, goal, prev_actions, state_range)
        self.state = state      # for multi-robot (swarming)
        all_actions = torch.empty(n_steps, n_samples, 2).uniform_(*action_range)
>>>>>>> 4f039912
        states = torch.tile(state, (n_samples, 1))
        goals = torch.tile(goal, (n_samples, 1))
        prev_actions = torch.tile(prev_actions.flatten(), (n_samples, 1))
        x1, y1, _, _ = init
        x2, y2, _, _ = goal
        vec_to_goal = (goal - init)[:2]
        optimal_dot = vec_to_goal / vec_to_goal.norm()
        perp_denom = vec_to_goal.norm()
        all_losses = torch.empty(n_steps, n_samples)

        for i in range(n_steps):
            actions = all_actions[i]
            actions = torch.cat((prev_actions, actions), dim=-1)
            with torch.no_grad():
                states = to_tensor(self.get_prediction(states, actions), requires_grad=False)
            states[:, 2:] = torch.clamp(states[:, 2:], -1., 1.)

            # heading computations
            x0, y0, sin_t, cos_t = states.T
            vecs_to_goal = (goals - states)[:, :2]
            target_angle1 = torch.atan2(vecs_to_goal[:, 1], vecs_to_goal[:, 0])
            target_angle2 = torch.atan2(-vecs_to_goal[:, 1], -vecs_to_goal[:, 0])
            current_angle = torch.atan2(sin_t, cos_t)
            angle_diff1 = (target_angle1 - current_angle) % (2 * torch.pi)
            angle_diff2 = (target_angle2 - current_angle) % (2 * torch.pi)
            angle_diff1 = torch.stack((angle_diff1, 2 * torch.pi - angle_diff1)).min(dim=0)[0]
            angle_diff2 = torch.stack((angle_diff2, 2 * torch.pi - angle_diff2)).min(dim=0)[0]
            
            # compute losses
            dist_loss = torch.norm((goals - states)[:, :2], dim=-1).squeeze()
<<<<<<< HEAD
            norm_const = dist_loss.mean() / vec_to_goal.norm()
            # dist_loss[dist_loss < 0.15] *= 0.2
            heading_loss = torch.stack((angle_diff1, angle_diff2)).min(dim=0)[0].squeeze()
            perp_loss = (torch.abs((x2 - x1) * (y1 - y0) - (x1 - x0) * (y2 - y1)) / perp_denom).squeeze()
            forward_loss = torch.abs(optimal_dot @ vecs_to_goal.T).squeeze()
            norm_loss = -all_actions[i, :-1].norm(dim=-1).squeeze() if i == 0 else 0.0
            swarm_loss = self.swarm_loss(states, goals).squeeze() if swarm else 0.0

            # normalize appropriate losses and compute total loss
=======
            heading_loss = torch.stack((angle_diff1, angle_diff2)).min(dim=0)[0].squeeze()
            perp_loss = (torch.abs((x2 - x1) * (y1 - y0) - (x1 - x0) * (y2 - y1)) / perp_denom).squeeze()
            forward_loss = torch.abs(optimal_dot @ vecs_to_goal.T).squeeze()
            norm_loss = -all_actions[i].norm(dim=-1).squeeze() if i == 0 else 0.0
            swarm_loss = self.swarm_loss(states, goals).squeeze() if swarm else 0.0

            # normalize appropriate losses and compute total loss
            norm_const = dist_loss.mean() / vec_to_goal.norm()
>>>>>>> 4f039912
            all_losses[i] = norm_const * (perp_weight * perp_loss + heading_weight * heading_loss \
                                + swarm_weight * swarm_loss + norm_weight * norm_loss) \
                                + dist_weight * dist_loss + forward_weight * forward_loss
        
        # find index of best trajectory and return corresponding first action
        best_idx = all_losses.sum(dim=0).argmin()
        return all_actions[0, best_idx]
    
    def get_prediction(self, states, actions, scale=True):
        if self.scale and scale:
            states, actions = self.model.get_scaled(states, actions)
        states, actions = to_tensor(states, actions)
        states, actions = to_device(states, actions)
        with torch.no_grad():
            model_output = self.model(states, actions)
        if self.model.dist:
            if self.delta:
                states_delta = model_output.loc
                next_states = states_delta + states
            else:
                next_states = model_output.loc
        else:
            if self.delta:
                states_delta = model_output
                next_states = states_delta + states
            else:
                next_states = model_output
        next_states = dcn(next_states)
        if self.scale and scale:
            next_states = self.model.output_scaler.inverse_transform(next_states)
        return next_states

    def swarm_loss(self, states, goals):
        neighbor_dists = torch.empty(len(self.neighbors), states.shape[0])
        for i, neighbor in enumerate(self.neighbors):
            neighbor_states = torch.tile(neighbor.state, (states.shape[0], 1))
            distance = torch.norm(states - neighbor_states, dim=-1)
            neighbor_dists[i] = distance
        goal_term = torch.norm(goals - states, dim=-1)
        loss = neighbor_dists.mean(dim=0) * goal_term.mean()
        return loss

    def train(self, train_states, train_actions, train_next_states, test_states, test_actions,
                                                    test_next_states, epochs=5, batch_size=256):
        if self.scale:
            train_states, train_actions = self.model.get_scaled(train_states, train_actions)
            train_next_states = self.model.get_scaled(train_next_states)
<<<<<<< HEAD
=======
            # train_states += np.random.normal(0.0, 0.05, size=train_states.shape)
            # train_actions += np.random.normal(0.0, 0.05, size=train_actions.shape)
            # train_next_states += np.random.normal(0.0, 0.05, size=train_next_states.shape)
>>>>>>> 4f039912
        train_states, train_actions, train_next_states = to_tensor(train_states, train_actions, train_next_states)
        test_states, test_actions, test_next_states = to_tensor(test_states, test_actions, test_next_states)

        training_losses = []
        test_losses = []
        test_idx = [-1]
        n_batches = np.ceil(len(train_states) / batch_size).astype("int")
        idx = np.arange(len(train_states))

        self.model.eval()
        with torch.no_grad():
            pred_next_states = to_tensor(self.get_prediction(test_states, test_actions))
        test_loss = self.mse_loss(pred_next_states, test_next_states)
        test_loss_mean = dcn(test_loss.mean())
        test_losses.append(test_loss_mean)
        tqdm.write(f"Pre-Train: mean test loss: {test_loss_mean}")
        self.model.train()

        for i in tqdm(range(-1, epochs), desc="Epoch", position=0, leave=False):
            np.random.shuffle(idx)
<<<<<<< HEAD
            train_states, train_actions, train_next_states = train_states[idx], train_actions[idx], train_next_states[idx]
            
            if i == -1:
                self.model.eval()
                with torch.no_grad():
                    pred_next_states = to_tensor(self.get_prediction(test_states, test_actions))
                test_loss = self.mse_loss(pred_next_states, test_next_states)
                test_loss_mean = dcn(test_loss.mean())
                test_losses.append(test_loss_mean)
                test_idx.append(i)
                tqdm.write(f"{i}: mean training loss: {nan} | mean test loss: {test_loss_mean}")
                self.model.train()
                continue
=======
            train_states, train_actions, train_next_states = train_states[idx], train_actions[idx], train_next_states[idx]                
>>>>>>> 4f039912

            for j in tqdm(range(n_batches), desc="Batch", position=1, leave=False):
                batch_states = torch.autograd.Variable(train_states[j*batch_size:(j+1)*batch_size])
                batch_actions = torch.autograd.Variable(train_actions[j*batch_size:(j+1)*batch_size])
                batch_next_states = torch.autograd.Variable(train_next_states[j*batch_size:(j+1)*batch_size])
                batch_states, batch_actions, batch_next_states = to_device(batch_states, batch_actions, batch_next_states)
                training_loss = self.model.update(batch_states, batch_actions, batch_next_states)
                if type(training_loss) != float:
                    while len(training_loss.shape) > 1:
                        training_loss = training_loss.mean(axis=-1)
        
            training_loss_mean = training_loss.mean()
            training_losses.append(training_loss_mean)
            self.model.eval()
            with torch.no_grad():
                pred_next_states = to_tensor(self.get_prediction(test_states, test_actions))
            test_loss = self.mse_loss(pred_next_states, test_next_states)
            test_loss_mean = dcn(test_loss.mean())
            test_losses.append(test_loss_mean)
            test_idx.append(i)
            tqdm.write(f"{i+1}: mean training loss: {training_loss_mean} | mean test loss: {test_loss_mean}")
            self.model.train()
        
        self.model.eval()
        return training_losses, test_losses

    def optimal_policy(self, state, goal, table, swarm=False, swarm_weight=0.3):
        if swarm:
            vec = goal - state
            states = tensor(state + table[:, 1, None])
            neighbor_dists = []
            for neighbor in self.neighbors:
                neighbor_states = torch.tile(neighbor.state, (states.shape[0], 1))
                distance = self.mse_loss(states, neighbor_states)
                neighbor_dists.append(dcn(distance))
            neighbor_dists = np.array(neighbor_dists)
            mean_dists = neighbor_dists.mean(axis=0)
            goals = np.tile(goal, (len(states), 1))
            goal_dists = self.mse_loss(states, goals)
            costs = goal_dists + swarm_weight * mean_dists
        else:
            vec = goal - state
            diff = abs(vec - table[:, 1, None])
            min_idx = diff.argmin(axis=0)
        return table[min_idx, 0]


if __name__ == '__main__':
    parser = argparse.ArgumentParser(description='Train/load agent and do MPC.')
    parser.add_argument('-load_agent_path', type=str,
                        help='path/file to load old agent from')
    parser.add_argument('-save_agent_path', type=str,
                        help='path/file to save newly-trained agent to')
    parser.add_argument('-new_agent', '-n', action='store_true',
                        help='flag to train new agent')
    parser.add_argument('-hidden_dim', type=int, default=512,
                        help='hidden layers dimension')
    parser.add_argument('-epochs', type=int, default=10,
                        help='number of training epochs for new agent')
    parser.add_argument('-batch_size', type=int, default=128,
                        help='batch size for training new agent')
    parser.add_argument('-learning_rate', type=float, default=7e-4,
                        help='batch size for training new agent')
    parser.add_argument('-seed', type=int, default=1,
                        help='random seed for numpy and pytorch')
    parser.add_argument('-stochastic', action='store_true',
                        help='flag to use stochastic transition data')
    parser.add_argument('-dist', action='store_true',
                        help='flag to have the model output a distribution')
    parser.add_argument('-delta', action='store_true',
                        help='flag to output state delta')
    parser.add_argument('-real', action='store_true',
                        help='flag to use real data')
    parser.add_argument('-dropout', type=float, default=0.5,
                        help='dropout probability')
    parser.add_argument('-generate_data', type=int, default=0,
                        help='how many iterations of data generation to do')
    parser.add_argument('-scale', action='store_true',
                        help='flag to preprocess data with standard scaler')
    parser.add_argument('-save', action='store_true',
                        help='flag to save model after training')
<<<<<<< HEAD
=======
    parser.add_argument('-retrain', action='store_true',
                        help='flag to load existing model and continue training')
    parser.add_argument('-entropy', type=float, default=0.02,
                        help='weight for entropy term in training loss function')
>>>>>>> 4f039912

    args = parser.parse_args()
    np.random.seed(args.seed)
    torch.manual_seed(args.seed)

    if args.hidden_dim >= 1024:
        if torch.backends.mps.is_available:
            device = torch.device("mps")
        else:
            device = torch.device("cpu")
    else:
        device = torch.device("cpu")

    if args.real:
        agent_path = 'agents/real.pkl'
        data = np.load("sim/data/real_data.npz")
    else:
        agent_path = 'agents/'
        if args.stochastic:
            data = np.load("sim/data/data_stochastic.npz")
        else:
            data = np.load("sim/data/data_deterministic.npz")
    
    print('\nDATA LOADED\n')
    
    states = data['states']
    actions = data['actions']
    next_states = data['next_states']

<<<<<<< HEAD
=======
    if args.retrain:
        online_data = np.load("sim/data/real_data_online.npz")
    
        online_states = online_data['states']
        online_actions = online_data['actions']
        online_next_states = online_data['next_states']

        n_repeat = int(len(states) / len(online_states))
        n_repeat = 1 if n_repeat == 0 else n_repeat
        online_states = np.tile(online_states, (n_repeat, 1))
        online_actions = np.tile(online_actions, (n_repeat, 1))
        online_next_states = np.tile(online_next_states, (n_repeat, 1))

        states = np.append(states, online_states, axis=0)
        actions = np.append(actions, online_actions, axis=0)
        next_states = np.append(next_states, online_next_states, axis=0)

        states = online_states
        actions = online_actions
        next_states = online_next_states

>>>>>>> 4f039912
    plot_data = False
    if plot_data:
        plotstart = 10
        plotend = plotstart + 20

        actions_plot = actions[plotstart:plotend]

        states_x = states[plotstart:plotend, 0]
        states_y = states[plotstart:plotend, 1]
        next_states_x = next_states[plotstart:plotend, 0]
        next_states_y = next_states[plotstart:plotend, 1]

        states_sin = states[plotstart:plotend, 2]
        states_cos = states[plotstart:plotend, 3]
        next_states_sin = next_states[plotstart:plotend, 2]
        next_states_cos = next_states[plotstart:plotend, 3]
        states_theta = np.arctan2(states_sin, states_cos)
        states_theta += pi
        states_sin = np.sin(states_theta)
        states_cos = np.cos(states_theta)
        next_states_theta = np.arctan2(next_states_sin, next_states_cos)
        next_states_theta += pi
        next_states_sin = np.sin(next_states_theta)
        next_states_cos = np.cos(next_states_theta)

        plt.quiver(states_x[1:], states_y[1:], -states_cos[1:], -states_sin[1:], color="green")
        plt.quiver(next_states_x[:-1], next_states_y[:-1], -next_states_cos[:-1], -next_states_sin[:-1], color="purple")
        plt.plot(states_x[1:], states_y[1:], color="green", linewidth=1.0)
        plt.plot(next_states_x[:-1], next_states_y[:-1], color="purple", linewidth=1.0)
        for i, (x, y) in enumerate(zip(states_x, states_y)):
            if i == 0:
                continue
            plt.annotate(f"{i-1}", # this is the text
                        (x,y), # these are the coordinates to position the label
                        textcoords="offset points", # how to position the text
                        xytext=(0,10), # distance from text to points (x,y)
                        ha='center') # horizontal alignment can be left, right or center
            
            plt.annotate(str(actions_plot[i]), # this is the text
                        (x,y), # these are the coordinates to position the label
                        textcoords="offset points", # how to position the text
                        xytext=(-10,-10), # distance from text to points (x,y)
                        ha='center') # horizontal alignment can be left, right or center

        for i, (x, y) in enumerate(zip(next_states_x, next_states_y)):
            if i == len(next_states_x) - 1:
                continue
            label = f"{i}"
            plt.annotate(label, # this is the text
                        (x,y), # these are the coordinates to position the label
                        textcoords="offset points", # how to position the text
                        xytext=(0,10), # distance from text to points (x,y)
                        ha='center') # horizontal alignment can be left, right or center

        plt.show()

    train_states, test_states, train_actions, test_actions, train_next_states, test_next_states \
            = train_test_split(states, actions, next_states, test_size=0.1, random_state=args.seed)

<<<<<<< HEAD
=======
    # generate artificial training data
>>>>>>> 4f039912
    new_states = train_states.copy()
    new_actions = train_actions.copy()
    new_next_states = train_next_states.copy()

    for _ in range(args.generate_data):
        state_shift = np.random.uniform(low=-0.8, high=0.8, size=(len(train_states), 2))
        state_noise = np.random.normal(0.0, 0.001, size=train_states.shape)
        next_state_noise = np.random.normal(0.0, 0.001, size=train_next_states.shape)

        shifted_states = train_states[:, :2] + state_shift
        shifted_next_states = train_next_states[:, :2] + state_shift
        shifted_states = np.append(shifted_states, train_states[:, 2:], axis=1)  + state_noise
        shifted_next_states = np.append(shifted_next_states, train_next_states[:, 2:], axis=1)  + next_state_noise

        new_states = np.append(new_states, shifted_states, axis=0)
        new_actions = np.append(new_actions, train_actions, axis=0)
        new_next_states = np.append(new_next_states, shifted_next_states, axis=0)
        
    train_states = new_states
    train_actions = new_actions
    train_next_states = new_next_states
    
    print('\nDATA GENERATED\n')

    if not args.real:
        agent_path += f"epochs{args.epochs}"
        agent_path += f"_dim{args.hidden_dim}"
        agent_path += f"_batch{args.batch_size}"
        agent_path += f"_lr{args.learning_rate}"
        if args.dropout > 0:
            agent_path += f"_dropout{args.dropout}"
        if args.dist:
            agent_path += "_dist"
        if args.stochastic:
            agent_path += "_stochastic"
        if args.delta:
            agent_path += "_delta"
        agent_path += ".pkl"

    if args.new_agent:
        agent = MPCAgent(states.shape[-1], actions.shape[-1], seed=args.seed, dist=args.dist,
                         delta=args.delta, scale=args.scale, hidden_dim=args.hidden_dim,
                         lr=args.learning_rate, dropout=args.dropout, entropy_weight=args.entropy)
        
        if args.scale:
            agent.model.set_scalers(states, actions, next_states)

<<<<<<< HEAD
        training_losses, test_losses = agent.train(train_states, train_actions, train_next_states,
                                                   test_states, test_actions, test_next_states,
                                                   epochs=args.epochs, batch_size=args.batch_size)

        training_losses = np.array(training_losses).squeeze()
        test_losses = np.array(test_losses).squeeze()
        ignore = 20
        print("\nMIN TEST LOSS EPOCH:", test_losses[ignore:].argmin() + ignore)
        print("MIN TEST LOSS:", test_losses[ignore:].min())
        plt.plot(np.arange(len(training_losses)), training_losses, label="Training Loss")
        plt.plot(np.arange(-1, len(test_losses)-1), test_losses, label="Test Loss")
        plt.yscale('log')
        plt.xlabel('Epoch')
        plt.ylabel('Loss')
        plt.title('Dynamics Model Loss')
        plt.legend()
        plt.grid()
        plt.show()
=======
        # batch_sizes = [args.batch_size, args.batch_size * 10, args.batch_size * 100, args.batch_size * 1000]
        batch_sizes = [args.batch_size]
        for batch_size in batch_sizes:
            training_losses, test_losses = agent.train(train_states, train_actions, train_next_states,
                                                    test_states, test_actions, test_next_states,
                                                    epochs=args.epochs, batch_size=batch_size)

            training_losses = np.array(training_losses).squeeze()
            test_losses = np.array(test_losses).squeeze()
            print("\nMIN TEST LOSS EPOCH:", test_losses.argmin())
            print("MIN TEST LOSS:", test_losses.min())
            plt.plot(np.arange(len(training_losses)), training_losses, label="Training Loss")
            plt.plot(np.arange(-1, len(test_losses)-1), test_losses, label="Test Loss")
            plt.yscale('log')
            plt.xlabel('Epoch')
            plt.ylabel('Loss')
            plt.title('Dynamics Model Loss')
            plt.legend()
            plt.grid()
            plt.show()
>>>>>>> 4f039912
        
        if args.save:
            print("\nSAVING MPC AGENT\n")
            agent_path = args.save_agent_path if args.save_agent_path else agent_path
            with open(agent_path, "wb") as f:
                pkl.dump(agent, f)
    else:
        agent_path = args.load_agent_path if args.load_agent_path else agent_path
        with open(agent_path, "rb") as f:
            agent = pkl.load(f)

        agent.model.eval()
        diffs = []
        pred_next_states = agent.get_prediction(test_states, test_actions)
        
        error = abs(pred_next_states - test_next_states)
        print("\nERROR MEAN:", error.mean(axis=0))
        print("ERROR STD:", error.std(axis=0))
        print("ERROR MAX:", error.max(axis=0))
        print("ERROR MIN:", error.min(axis=0))

        diffs = abs(test_states - test_next_states)
        print("\nACTUAL MEAN:", diffs.mean(axis=0))
        print("ACTUAL STD:", diffs.std(axis=0))
        set_trace()
        
        if args.retrain:
            training_losses, test_losses = agent.train(train_states, train_actions, train_next_states,
                                                   test_states, test_actions, test_next_states,
                                                   epochs=args.epochs, batch_size=args.batch_size)

            training_losses = np.array(training_losses).squeeze()
            test_losses = np.array(test_losses).squeeze()
            ignore = 20
            print("\nMIN TEST LOSS EPOCH:", test_losses[ignore:].argmin() + ignore)
            print("MIN TEST LOSS:", test_losses[ignore:].min())
            plt.plot(np.arange(len(training_losses)), training_losses, label="Training Loss")
            plt.plot(np.arange(-1, len(test_losses)-1), test_losses, label="Test Loss")
            plt.yscale('log')
            plt.xlabel('Epoch')
            plt.ylabel('Loss')
            plt.title('Dynamics Model Loss')
            plt.legend()
            plt.grid()
            plt.show()

<<<<<<< HEAD
=======
            if args.save:
                print("\nSAVING MPC AGENT\n")
                agent_path = args.save_agent_path if args.save_agent_path else agent_path
                with open(agent_path, "wb") as f:
                    pkl.dump(agent, f)

>>>>>>> 4f039912
    agent.model.eval()
    diffs = []
    pred_next_states = agent.get_prediction(test_states, test_actions)
    
    error = abs(pred_next_states - test_next_states)
    print("\nERROR MEAN:", error.mean(axis=0))
    print("ERROR STD:", error.std(axis=0))
    print("ERROR MAX:", error.max(axis=0))
    print("ERROR MIN:", error.min(axis=0))

    diffs = abs(test_states - test_next_states)
    print("\nACTUAL MEAN:", diffs.mean(axis=0))
    print("ACTUAL STD:", diffs.std(axis=0))

    for k in range(20):
        slist = []
        alist = []
        start, end = 10 * k, 10 * k + 10
        state = states[start]
        for i in range(start, end):
            action = actions[i]
            slist.append(state.squeeze())
            alist.append(action.squeeze())
            state = agent.get_prediction(state, action)

        slist = np.array(slist)
        alist = np.array(alist)
        
        plt.quiver(slist[:, 0], slist[:, 1], -slist[:, 2], -slist[:, 3], color="green")
        plt.quiver(states[start:end, 0], states[start:end, 1], -states[start:end, 2], -states[start:end, 3], color="purple")
        plt.plot(slist[:, 0], slist[:, 1], color="green", linewidth=1.0)
        plt.plot(states[start:end, 0], states[start:end, 1], color="purple", linewidth=1.0)

        for i, (x, y) in enumerate(zip(slist[:, 0], slist[:, 1])):
            plt.annotate(f"{i}", # this is the text
                        (x,y), # these are the coordinates to position the label
                        textcoords="offset points", # how to position the text
                        xytext=(0,10), # distance from text to points (x,y)
                        ha='center') # horizontal alignment can be left, right or center

        for i, (x, y) in enumerate(zip(states[start:end, 0], states[start:end, 1])):
            label = f"{i}"
            plt.annotate(label, # this is the text
                        (x,y), # these are the coordinates to position the label
                        textcoords="offset points", # how to position the text
                        xytext=(0,10), # distance from text to points (x,y)
                        ha='center') # horizontal alignment can be left, right or center

        plt.show()
        set_trace()

    if args.real:
        import sys
        sys.exit(0)
    
    state_range = np.array([MIN_STATE, MAX_STATE])
    action_range = np.array([MIN_ACTION, MAX_ACTION])

    potential_actions = np.linspace(MIN_ACTION, MAX_ACTION, 10000)
    potential_deltas = FUNCTION(potential_actions)
    TABLE = np.block([potential_actions.reshape(-1, 1), potential_deltas.reshape(-1, 1)])

    # MPC parameters
    n_steps = 1         # length per sample trajectory
    n_samples = 100    # number of trajectories to sample
    forward_weight = 0.0
    perp_weight = 0.0
    angle_weight = 0.0

    # run trials testing the MPC policy against the optimal policy
    n_trials = 1000
    max_steps = 200
    success_threshold = 1.0
    plot = False

    # n_trials = 2
    # max_steps = 120
    # start = np.array([11.1, 18.7])
    # goal = np.array([90.3, 71.5])
    # optimal_losses = np.empty(max_steps)
    # actual_losses = np.empty((n_trials, max_steps))
    # noises = np.random.normal(loc=0.0, scale=NOISE_STD, size=(max_steps, 2))
    # state = start.copy()

    # i = 0
    # while not np.linalg.norm(goal - state) < 0.2:
    #     optimal_losses[i] = np.linalg.norm(goal - state)
    #     noise = noises[i]
    #     state += FUNCTION(agent.optimal_policy(state, goal, TABLE)) + noise
    #     state = np.clip(state, MIN_STATE, MAX_STATE)
    #     i += 1
    # optimal_losses[i:] = np.linalg.norm(goal - state)

    # for k in trange(n_trials):
    #     state = start.copy()
    #     i = 0
    #     while not np.linalg.norm(goal - state) < 0.2:
    #         actual_losses[k, i] = np.linalg.norm(goal - state)
    #         noise = noises[i]
    #         action = agent.mpc_action(state, goal, state_range, action_range,
    #                                 n_steps=n_steps, n_samples=n_samples).detach().numpy()
    #         state += FUNCTION(action) + noise
    #         state = np.clip(state, MIN_STATE, MAX_STATE)
    #         i += 1
    #     actual_losses[k, i:] = np.linalg.norm(goal - state)
    
    # plt.plot(np.arange(max_steps), optimal_losses, 'g-', label="Optimal Controller")
    # plt.plot(np.arange(max_steps), actual_losses.mean(axis=0), 'b-', label="MPC Controller")
    # plt.title("Optimal vs MPC Controller Performance")
    # plt.legend()
    # plt.xlabel("Step\n\nstart = [11.1, 18.7], goal = [90.3, 71.5]\nAveraged over 20 MPC runs")
    # plt.ylabel("Distance to Goal")
    # plt.grid()
    # # plt.text(0.5, 0.01, "start = [11.1, 18.7], goal = [90.3, 71.5]", wrap=True, ha='center', fontsize=12)
    # plt.show()
    # set_trace()



    # perp_weights = np.linspace(0, 5., 3)
    # angle_weights = np.linspace(0, 1., 3)
    # forward_weights = np.linspace(0, 1., 3)
    # init_min, init_max = 20., 22.
    # goal_min, goal_max = 70., 72.
    # init_states = np.random.rand(n_trials, 2) * (init_max - init_min) + init_min
    # goals = np.random.rand(n_trials, 2) * (goal_max - goal_min) + goal_min
    # noises = np.random.normal(loc=0.0, scale=NOISE_STD, size=(n_trials, max_steps, 2))
    # results = []

    # optimal_lengths = np.empty(n_trials)
    # for trial in trange(n_trials, leave=False):
    #     init_state = init_states[trial]
    #     goal = goals[trial]

    #     state = init_state.copy()
    #     i = 0
    #     while not np.linalg.norm(goal - state) < success_threshold:
    #         noise = noises[trial, i] if args.stochastic else 0.0
    #         state += FUNCTION(agent.optimal_policy(state, goal, TABLE)) + noise
    #         if LIMIT:
    #             state = np.clip(state, MIN_STATE, MAX_STATE)
    #         i += 1
    #     optimal_lengths[trial] = i

    # count = 0
    # while True:
    #     for p in perp_weights:
    #         for a in angle_weights:
    #             for f in forward_weights:
    #                 print(f"{count}: f{f}, p{p}, a{a}")
    #                 count += 1
    #                 actual_lengths = np.empty(n_trials)
    #                 optimal = 0
    #                 # all_states = []
    #                 # all_actions = []
    #                 # all_goals = []
    #                 for trial in trange(n_trials):
    #                     init_state = init_states[trial]
    #                     goal = goals[trial]
                        
    #                     state = init_state.copy()
    #                     i = 0
    #                     states, actions = [], []
    #                     while not np.linalg.norm(goal - state) < success_threshold:
    #                         states.append(state)
    #                         if i == max_steps:
    #                             break
    #                         action = agent.mpc_action(state, goal, state_range, action_range,
    #                                             n_steps=n_steps, n_samples=n_samples, perp_weight=p,
    #                                             angle_weight=a, forward_weight=f).detach().numpy()
    #                         noise = noises[trial, i] if args.stochastic else 0.0
    #                         state += FUNCTION(action) + noise
    #                         if LIMIT:
    #                             state = np.clip(state, MIN_STATE, MAX_STATE)
    #                         i += 1
    #                         actions.append(action)

    #                     # all_states.append(states)
    #                     # all_actions.append(actions)
    #                     # all_goals.append(goal)
    #                     actual_lengths[trial] = i

    #                     if i <= optimal_lengths[trial]:
    #                         optimal += 1
                    
    #                 actual_lengths = np.array(actual_lengths)
    #                 results.append(np.abs(optimal_lengths.mean() - actual_lengths.mean()) / optimal_lengths.mean())
        
    #     # print("\noptimal mean:", optimal_lengths.mean())
    #     # print("optimal std:", optimal_lengths.std(), "\n")
    #     # print("actual mean:", actual_lengths.mean())
    #     # print("actual std:", actual_lengths.std(), "\n")
    #     # print("mean error:", np.abs(optimal_lengths.mean() - actual_lengths.mean()) / optimal_lengths.mean())
    #     # print("optimality rate:", optimal / float(n_trials))
    #     # print("timeout rate:", (actual_lengths == max_steps).sum() / float(n_trials), "\n")
        
    #     # if plot:
    #     #     plt.hist(optimal_lengths)
    #     #     plt.plot(optimal_lengths, actual_lengths, 'bo')
    #     #     plt.xlabel("Optimal Steps to Reach Goal")
    #     #     plt.ylabel("Actual Steps to Reach Goal")
    #     #     plt.show()
    #     print(np.argsort(results))
    #     set_trace()



    init_min, init_max = 20., 21.
    goal_min, goal_max = 70., 71.
    init_states = np.random.rand(n_trials, 2) * (init_max - init_min) + init_min
    goals = np.random.rand(n_trials, 2) * (goal_max - goal_min) + goal_min
    noises = np.random.normal(loc=0.0, scale=NOISE_STD, size=(n_trials, max_steps, 2))

    optimal_lengths = np.empty(n_trials)
    for trial in trange(n_trials):
        init_state = init_states[trial]
        goal = goals[trial]

        state = init_state.copy()
        i = 0
        while not np.linalg.norm(goal - state) < success_threshold:
            noise = noises[trial, i] if args.stochastic else 0.0
            state += FUNCTION(agent.optimal_policy(state, goal, TABLE)) + noise
            if LIMIT:
                state = np.clip(state, MIN_STATE, MAX_STATE)
            i += 1
        optimal_lengths[trial] = i

    while True:
        actual_lengths = np.empty(n_trials)
        optimal = 0
        # all_states = []
        # all_actions = []
        # all_goals = []
        for trial in trange(n_trials, leave=False):
            init_state = init_states[trial]
            goal = goals[trial]
            
            state = init_state.copy()
            i = 0
            states, actions = [], []
            while not np.linalg.norm(goal - state) < success_threshold:
                states.append(state)
                if i == max_steps:
                    break
                action = agent.mpc_action(state, init_state, goal, state_range, action_range,
                                    n_steps=n_steps, n_samples=n_samples, perp_weight=perp_weight,
                                    angle_weight=angle_weight, forward_weight=forward_weight).detach().numpy()
                noise = noises[trial, i] if args.stochastic else 0.0
                state += FUNCTION(action) + noise
                if LIMIT:
                    state = np.clip(state, MIN_STATE, MAX_STATE)
                i += 1
                actions.append(action)

            # all_states.append(states)
            # all_actions.append(actions)
            # all_goals.append(goal)
            actual_lengths[trial] = i

            if i <= optimal_lengths[trial]:
                optimal += 1
        
        optimal_lengths, actual_lengths = np.array(optimal_lengths), np.array(actual_lengths)
        print("\n------------------------")
        print("optimal mean:", optimal_lengths.mean())
        print("optimal std:", optimal_lengths.std(), "\n")
        print("actual mean:", actual_lengths.mean())
        print("actual std:", actual_lengths.std(), "\n")
        print("mean error:", np.abs(optimal_lengths.mean() - actual_lengths.mean()) / optimal_lengths.mean())
        print("optimality rate:", optimal / float(n_trials))
        print("timeout rate:", (actual_lengths == max_steps).sum() / float(n_trials))
        print("------------------------\n")

        if plot:
            plt.hist(optimal_lengths)
            plt.plot(optimal_lengths, actual_lengths, 'bo')
            plt.xlabel("Optimal Steps to Reach Goal")
            plt.ylabel("Actual Steps to Reach Goal")
            plt.show()
        set_trace()<|MERGE_RESOLUTION|>--- conflicted
+++ resolved
@@ -43,11 +43,7 @@
     return ret if len(ret) > 1 else ret[0]
 
 class DynamicsNetwork(nn.Module):
-<<<<<<< HEAD
-    def __init__(self, state_dim, action_dim, hidden_dim=512, lr=1e-3, std=0.05, dropout=0.5, delta=False):
-=======
     def __init__(self, state_dim, action_dim, hidden_dim=256, lr=1e-3, dropout=0.5, entropy_weight=0.02, dist=True, delta=True):
->>>>>>> 4f039912
         super(DynamicsNetwork, self).__init__()
         input_dim = state_dim + action_dim
         self.model = nn.Sequential(
@@ -60,9 +56,6 @@
             # nn.BatchNorm1d(hidden_dim, momentum=0.1),
             nn.GELU(),
 
-<<<<<<< HEAD
-        self.optimizer = torch.optim.Adam(self.model.parameters(), lr=lr)
-=======
             # nn.Dropout(p=dropout),
             # nn.Linear(hidden_dim, hidden_dim),
             # nn.utils.spectral_norm(nn.Linear(hidden_dim, hidden_dim)),
@@ -75,7 +68,6 @@
 
         self.state_dim = state_dim
         self.optimizer = torch.optim.Adam(self.model.parameters(), lr=lr, amsgrad=True)
->>>>>>> 4f039912
         self.loss_fn = nn.MSELoss(reduction='none')
         self.delta = delta
         self.dist = dist
@@ -185,16 +177,10 @@
 
     def mpc_action(self, state, init, goal, prev_actions, state_range, action_range, swarm=False, n_steps=10, n_samples=1000,
                    swarm_weight=0.0, perp_weight=0.4, heading_weight=0.17, forward_weight=0.0, dist_weight=1.0, norm_weight=0.1):
-<<<<<<< HEAD
         state, init, goal, prev_actions, state_range, action_range = to_tensor(state, init, goal, prev_actions, state_range, action_range)
         self.state = state      # for multi-robot (swarming)
         all_actions = torch.empty(n_steps, n_samples, 2).uniform_(-0.99, 0.99)
         all_actions = torch.cat((all_actions, torch.empty(n_steps, n_samples, 1).uniform_(0.1, 0.4)), dim=-1)
-=======
-        state, init, goal, prev_actions, state_range = to_tensor(state, init, goal, prev_actions, state_range)
-        self.state = state      # for multi-robot (swarming)
-        all_actions = torch.empty(n_steps, n_samples, 2).uniform_(*action_range)
->>>>>>> 4f039912
         states = torch.tile(state, (n_samples, 1))
         goals = torch.tile(goal, (n_samples, 1))
         prev_actions = torch.tile(prev_actions.flatten(), (n_samples, 1))
@@ -225,7 +211,6 @@
             
             # compute losses
             dist_loss = torch.norm((goals - states)[:, :2], dim=-1).squeeze()
-<<<<<<< HEAD
             norm_const = dist_loss.mean() / vec_to_goal.norm()
             # dist_loss[dist_loss < 0.15] *= 0.2
             heading_loss = torch.stack((angle_diff1, angle_diff2)).min(dim=0)[0].squeeze()
@@ -235,16 +220,6 @@
             swarm_loss = self.swarm_loss(states, goals).squeeze() if swarm else 0.0
 
             # normalize appropriate losses and compute total loss
-=======
-            heading_loss = torch.stack((angle_diff1, angle_diff2)).min(dim=0)[0].squeeze()
-            perp_loss = (torch.abs((x2 - x1) * (y1 - y0) - (x1 - x0) * (y2 - y1)) / perp_denom).squeeze()
-            forward_loss = torch.abs(optimal_dot @ vecs_to_goal.T).squeeze()
-            norm_loss = -all_actions[i].norm(dim=-1).squeeze() if i == 0 else 0.0
-            swarm_loss = self.swarm_loss(states, goals).squeeze() if swarm else 0.0
-
-            # normalize appropriate losses and compute total loss
-            norm_const = dist_loss.mean() / vec_to_goal.norm()
->>>>>>> 4f039912
             all_losses[i] = norm_const * (perp_weight * perp_loss + heading_weight * heading_loss \
                                 + swarm_weight * swarm_loss + norm_weight * norm_loss) \
                                 + dist_weight * dist_loss + forward_weight * forward_loss
@@ -292,12 +267,6 @@
         if self.scale:
             train_states, train_actions = self.model.get_scaled(train_states, train_actions)
             train_next_states = self.model.get_scaled(train_next_states)
-<<<<<<< HEAD
-=======
-            # train_states += np.random.normal(0.0, 0.05, size=train_states.shape)
-            # train_actions += np.random.normal(0.0, 0.05, size=train_actions.shape)
-            # train_next_states += np.random.normal(0.0, 0.05, size=train_next_states.shape)
->>>>>>> 4f039912
         train_states, train_actions, train_next_states = to_tensor(train_states, train_actions, train_next_states)
         test_states, test_actions, test_next_states = to_tensor(test_states, test_actions, test_next_states)
 
@@ -318,23 +287,7 @@
 
         for i in tqdm(range(-1, epochs), desc="Epoch", position=0, leave=False):
             np.random.shuffle(idx)
-<<<<<<< HEAD
-            train_states, train_actions, train_next_states = train_states[idx], train_actions[idx], train_next_states[idx]
-            
-            if i == -1:
-                self.model.eval()
-                with torch.no_grad():
-                    pred_next_states = to_tensor(self.get_prediction(test_states, test_actions))
-                test_loss = self.mse_loss(pred_next_states, test_next_states)
-                test_loss_mean = dcn(test_loss.mean())
-                test_losses.append(test_loss_mean)
-                test_idx.append(i)
-                tqdm.write(f"{i}: mean training loss: {nan} | mean test loss: {test_loss_mean}")
-                self.model.train()
-                continue
-=======
             train_states, train_actions, train_next_states = train_states[idx], train_actions[idx], train_next_states[idx]                
->>>>>>> 4f039912
 
             for j in tqdm(range(n_batches), desc="Batch", position=1, leave=False):
                 batch_states = torch.autograd.Variable(train_states[j*batch_size:(j+1)*batch_size])
@@ -416,13 +369,10 @@
                         help='flag to preprocess data with standard scaler')
     parser.add_argument('-save', action='store_true',
                         help='flag to save model after training')
-<<<<<<< HEAD
-=======
     parser.add_argument('-retrain', action='store_true',
                         help='flag to load existing model and continue training')
     parser.add_argument('-entropy', type=float, default=0.02,
                         help='weight for entropy term in training loss function')
->>>>>>> 4f039912
 
     args = parser.parse_args()
     np.random.seed(args.seed)
@@ -452,8 +402,6 @@
     actions = data['actions']
     next_states = data['next_states']
 
-<<<<<<< HEAD
-=======
     if args.retrain:
         online_data = np.load("sim/data/real_data_online.npz")
     
@@ -475,7 +423,6 @@
         actions = online_actions
         next_states = online_next_states
 
->>>>>>> 4f039912
     plot_data = False
     if plot_data:
         plotstart = 10
@@ -535,10 +482,7 @@
     train_states, test_states, train_actions, test_actions, train_next_states, test_next_states \
             = train_test_split(states, actions, next_states, test_size=0.1, random_state=args.seed)
 
-<<<<<<< HEAD
-=======
     # generate artificial training data
->>>>>>> 4f039912
     new_states = train_states.copy()
     new_actions = train_actions.copy()
     new_next_states = train_next_states.copy()
@@ -586,26 +530,6 @@
         if args.scale:
             agent.model.set_scalers(states, actions, next_states)
 
-<<<<<<< HEAD
-        training_losses, test_losses = agent.train(train_states, train_actions, train_next_states,
-                                                   test_states, test_actions, test_next_states,
-                                                   epochs=args.epochs, batch_size=args.batch_size)
-
-        training_losses = np.array(training_losses).squeeze()
-        test_losses = np.array(test_losses).squeeze()
-        ignore = 20
-        print("\nMIN TEST LOSS EPOCH:", test_losses[ignore:].argmin() + ignore)
-        print("MIN TEST LOSS:", test_losses[ignore:].min())
-        plt.plot(np.arange(len(training_losses)), training_losses, label="Training Loss")
-        plt.plot(np.arange(-1, len(test_losses)-1), test_losses, label="Test Loss")
-        plt.yscale('log')
-        plt.xlabel('Epoch')
-        plt.ylabel('Loss')
-        plt.title('Dynamics Model Loss')
-        plt.legend()
-        plt.grid()
-        plt.show()
-=======
         # batch_sizes = [args.batch_size, args.batch_size * 10, args.batch_size * 100, args.batch_size * 1000]
         batch_sizes = [args.batch_size]
         for batch_size in batch_sizes:
@@ -626,7 +550,6 @@
             plt.legend()
             plt.grid()
             plt.show()
->>>>>>> 4f039912
         
         if args.save:
             print("\nSAVING MPC AGENT\n")
@@ -673,15 +596,12 @@
             plt.grid()
             plt.show()
 
-<<<<<<< HEAD
-=======
             if args.save:
                 print("\nSAVING MPC AGENT\n")
                 agent_path = args.save_agent_path if args.save_agent_path else agent_path
                 with open(agent_path, "wb") as f:
                     pkl.dump(agent, f)
 
->>>>>>> 4f039912
     agent.model.eval()
     diffs = []
     pred_next_states = agent.get_prediction(test_states, test_actions)
