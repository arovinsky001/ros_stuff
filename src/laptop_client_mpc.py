--- conflicted
+++ resolved
@@ -191,13 +191,8 @@
 
         states, actions, next_states = self.replay_buffer.sample(self.pretrain_samples)
 
-<<<<<<< HEAD
-        training_losses, test_losses, discrim_training_losses, discrim_test_losses, test_idx = self.agent.train(
-                states, actions, next_states, set_scalers=True, epochs=1000, discrim_epochs=5, batch_size=1000, use_all_data=self.use_all_data)
-=======
         training_losses, test_losses, test_idx = self.agent.train(
-                states, actions, next_states, set_scalers=True, epochs=1000, batch_size=1000, use_all_data=True)
->>>>>>> 92c35b6e
+                states, actions, next_states, set_scalers=True, epochs=1000, batch_size=1000, use_all_data=self.use_all_data)
 
         training_losses = np.array(training_losses).squeeze()
         test_losses = np.array(test_losses).squeeze()
